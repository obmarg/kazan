# Changelog

All notable changes to this project will be documented in this file.

The format is roughly based on [Keep a
Changelog](http://keepachangelog.com/en/1.0.0/).

This project intends to inhere to [Semantic
Versioning](http://semver.org/spec/v2.0.0.html), but has not yet reached 1.0 so
all APIs might be changed.

## Unreleased - yyyy-mm-dd

### New Features

- `Kazan.Server` now exposes `from_env/1` and `from_env!/0` functions for
  creating a `Kazan.Server` from application config. This should make it easier
  for users using GCP to continue to use application config.
<<<<<<< HEAD
- Added some new configuration options that allow users to provide their own
  OpenAPI spec files.   This should let users use kazan when they have
  k8s extensions installed.
=======
  
### Bug Fixes

- Fix a crash in `Kazan.Watcher` if one of the destination processes crashes.
>>>>>>> a0f2a543

## v0.10.0 - 2018-10-17

### Breaking Changes

- Watch operations now return a `Watcher.Event` rather than a k8s WatchEvent
  struct.
- Watcher.Event has atoms for the type instead of strings.
- Added a new `gone` event type to watchers.  Processes listening for events
  should restart a watcher with a new rv when receiving one of these.
- Kazan.Request.create (which is used by most of the API request creation methods
  now returns `{:error, term}` rather than `{:err, term}`.  This was a bug fix
  as the typespec stated that they returned `{:error, term}`.

### New Features

- We now generate typespecs for all the generated functions &
  structs. This should allow dialyzer users to validate their code
  and improves the documentation.

### Bug Fixes

- Fixed an issue where watchers would crash repeatedly if the underlying k8s
  watch rv became invalid somehow. (#45)

## v0.9.0 - 2018-08-28

### New Features

- Kazan now supports talking to GKE via auth-provider config in kubeconfig.
  (Thanks @smn)
- Pulled in the kube specifications from v1.11.2. This means that
  Kazan should support any new features from kubernetes 1.10 & 1.11

### Bug Fixes

- `Kazan.Watcher` now monitors it's consumer and shuts down if the consumer
  dies. (#46)

## v0.8.0 - 2018-04-10

### Breaking Changes

- Kazan now depends on YamlElixir 2.0.  This isn't a breaking change for users
  of Kazan, but may be a breaking change if you use YamlElixir directly.
  However, the upgrade process should be reasonably easy - the read_from_x
  functions have just been renamed to read_from_x!

## v0.7.0 - 2018-04-04

### Changes

- `Kazan.run` now pattern matches on argument types, so if a user accidentally
  passes a `{:ok, request}` to it, they'll get a better error message.
- `Kazan.Watcher` no longer logs debug info by default.  This is now controlled
  with a `debug` option that defaults to false.
- Pulled in the k8s 1.9.6 specifications.
- Support HTTPoison 1.0 as well as 0.x

### Bug Fixes

- Handle the breaking change to `YamlElixir.read_from_file` in YamlElixir 1.4.0
- Token & certificate auth details can now be supplied in the mix config.

## v0.6.0 - 2018-02-19

### Breaking Changes

- The module names of most APIs & many models has been changed.
  - APIs module names have changed slightly to have a dot between the group name
    and the version. For example: `Kazan.Apis.CoreV1` is now `Kazan.Apis.Core.V1`.
  - Models that are associated with an API now live inside that APIs module,
    rather than under `Kazan.Models`.  For example `Kazan.Models.Api.V1.Container`
    now lives under `Kazan.Apis.Core.V1.Container`
  - Models that are not associated with specific APIs (e.g. Apimachinery models)
    still live under `Kazan.Models`. However, the capitalization of modules may
    have changed. For example `ApiMachinery` is now `Apimachinery`. This is
    mostly for consistencies sake - most module names only have the first letter
    capitalized, so `Apimachinery` etc. should be no different.
  - Some underlying changes in the names of models in the k8s spec may also have
    caused things to move around.
- It wasn't public API, but `Kazan.Codegen.Models.property_name/1` has been
  removed.

### New Features

- Updated Kubernetes specs to 1.8 (Thanks @chazsconi).
- Kazan can now load server details from kubeconfig provided in Mix configuration.
- Kazan can now be configured to use in cluster authentication from the Mix
  configuration.
- We now support watch requests with `Kazan.Watcher`.  (Thanks @chazsconi)

### Changes

- Switched CHANGELOG to use a format based on Keep a Changelog.
- Better documentation around how to authenticate with kubernetes.
- Changed the way "unknown" models are deserialized from k8s. We now try to
  match the `apiVersion` and `kind` fields with the data provided in the
  `x-kubernetes-group-version-kind` field in the OAI spec. If we're attempting
  to deserialize a model that doesn't hae this present in the spec, things may
  go wrong.
- Improved the documentation of API modules.

### Deprecations

- `Kazan.Models.oai_name_to_module` still supports the older OAI name format,
  but this is now deprecated and will be removed in a future version.
- `Kazan.Client` has been deprecated in favor of exposing these functions in
  `Kazan`.  See #23 for the justification.

### Bug Fixes

- API functions that take no arguments will no longer raise
  `Protocol.UndefinedError`.
- `read_namespaced_pod_log` and other calls that return plain text will now
  return that text, rather than attempting & failing to decode JSON. (thanks
  @chazsconi)
- In cluster authentication using `Kazan.Server.in_cluster` should now work
  properly.  It now reads the correct ca.crt file, and gets server details from
  environment variables, similar to the Go client.  (Thanks @mayppong)
- Non-bang versions of API function calls will no longer crash if parameters
  are missing, or another validation error occurs.

## v0.5.1 - 2018-01-17

### Bug Fixes

- Kazan now compiles on Elixir 1.6+
- Fixed a compiler warning.

## v0.5.0 - 2018-01-17

### New Features

- Adds support for Kubernetes 1.7 (Thanks @jeremytregunna and @thoughtmanifest)
- Adds a script for kazan developers to use for downloading new kubernetes open
  API specs.

## v0.4.0 - 2018-01-17

### Breaking Changes

- Support Kubernetes 1.6. This is a breaking change as many of the paths to
  model modules have changed.
- Dropped Elixir 1.3 support.
- Make Kazan.Models.model_descs private.  This is potentially a breaking change.

### New Features

- Support for token authentication & skipping TLS verification. (Thanks
  @izaakschroeder)
- In cluster service account authentication (Thanks @izaakschroeder)
- Functions to map from OpenAPI model name or operation ID into modules or
  functions. These are intended to be used for developers exploring the API in
  the REPL.

### Changes

- OpenAPI operation & definition IDs are now documented in the exdocs.
- No compiler warnings on Elixir 1.5
- Absolute paths in kubeconfig will now be interpreted as such. Previously they
  would be assumed as relative to the kubeconfig file.

### Bug Fixes

- Various functions will no longer leak atoms if called with the names of models
  or APIs that don't exist.

## v0.3.0 - 2017-02-03

- Relax some requirements dependencies.
- Add content-type & accepts headers into requests.
- Strip nil values from maps before sending to Kube
- Added some limited patching support
- Decode JSON in error responses.
- Fixed compiler warnings in Elixir 1.4

## v0.2.0 - 2017-01-04

- Improved documentation around model properties. Types of each of the
  properties should all be documented now.
- Tests are now run on travis.
- Can now load configuration from kubeconfig files.
- Added support for self signed HTTPs w/ ca_certificate validation.
- Added support for client certificate based auth.
- Added basic integration tests.

## v0.1.1 - 2016-12-31

- Fixed issue where hex.pm package was missing kube_specs dir

## v0.1.0 - 2016-12-31

- Initial release.<|MERGE_RESOLUTION|>--- conflicted
+++ resolved
@@ -16,16 +16,13 @@
 - `Kazan.Server` now exposes `from_env/1` and `from_env!/0` functions for
   creating a `Kazan.Server` from application config. This should make it easier
   for users using GCP to continue to use application config.
-<<<<<<< HEAD
 - Added some new configuration options that allow users to provide their own
   OpenAPI spec files.   This should let users use kazan when they have
   k8s extensions installed.
-=======
   
 ### Bug Fixes
 
 - Fix a crash in `Kazan.Watcher` if one of the destination processes crashes.
->>>>>>> a0f2a543
 
 ## v0.10.0 - 2018-10-17
 
