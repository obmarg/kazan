--- conflicted
+++ resolved
@@ -3,12 +3,8 @@
   Kazan.Server is a struct containing connection details for a kube server.
   """
 
-<<<<<<< HEAD
-  @type auth_t :: nil | Kazan.Server.CertificateAuth.t() | Kazan.Server.TokenAuth.t()
-=======
   @type auth_t ::
           nil | Kazan.Server.CertificateAuth.t() | Kazan.Server.TokenAuth.t()
->>>>>>> 91c63588
 
   defstruct url: nil,
             ca_cert: nil,
@@ -68,11 +64,8 @@
   @spec in_cluster(Keyword.t()) :: t
   def in_cluster(_options \\ []) do
     basepath = "/var/run/secrets/kubernetes.io/serviceaccount"
-<<<<<<< HEAD
     host = System.get_env("KUBERNETES_SERVICE_HOST")
     port = System.get_env("KUBERNETES_SERVICE_PORT")
-=======
->>>>>>> 91c63588
 
     %__MODULE__{
       url: "https://#{host}:#{port}",
@@ -117,9 +110,6 @@
     }
   end
 
-<<<<<<< HEAD
-  defp auth_from_user(%{"client-certificate-data" => cert_data, "client-key-data" => key_data}, _) do
-=======
   defp auth_from_user(
          %{
            "client-certificate-data" => cert_data,
@@ -127,7 +117,6 @@
          },
          _
        ) do
->>>>>>> 91c63588
     %Kazan.Server.CertificateAuth{
       certificate: cert_from_base64(cert_data),
       key: private_key_from_base64(key_data)
